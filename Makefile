--- conflicted
+++ resolved
@@ -3,30 +3,17 @@
 
 all: libsqlite3.a libvfs-ramcloud.a test test2 test3
 
-<<<<<<< HEAD
-test3: test3.c vfs-ramcloud.h libvfs-ramcloud.a libsqlite3.a
+test3: test3.c vfs-ramcloud.h vfs-ramcloud-stats.h libvfs-ramcloud.a libsqlite3.a
 	gcc -L$(LD_PATH) -I$(INCLUDE_PATH) -pthread -std=c99 -O2 -g -Wall -o test3 test3.c libsqlite3.a libvfs-ramcloud.a -ldl -lramcloud
 
-test2: test2.c vfs-ramcloud.h libvfs-ramcloud.a libsqlite3.a
+test2: test2.c vfs-ramcloud.h  vfs-ramcloud-stats.h libvfs-ramcloud.a libsqlite3.a
 	gcc -L$(LD_PATH) -I$(INCLUDE_PATH) -pthread -std=c99 -O2 -g -Wall -o test2 test2.c libsqlite3.a libvfs-ramcloud.a -ldl -lramcloud
-=======
-test3: test3.c vfs-ramcloud.h vfs-ramcloud-stats.h libvfs-ramcloud.a libsqlite3.a
-	gcc -pthread -std=c99 -O2 -g -Wall -o test3 test3.c libsqlite3.a libvfs-ramcloud.a -ldl -lramcloud
-
-test2: test2.c vfs-ramcloud.h vfs-ramcloud-stats.h libvfs-ramcloud.a libsqlite3.a
-	gcc -pthread -std=c99 -O2 -g -Wall -o test2 test2.c libsqlite3.a libvfs-ramcloud.a -ldl -lramcloud
->>>>>>> cb4d924d
 
 test: test.c vfs-ramcloud.h libvfs-ramcloud.a libsqlite3.a
 	gcc -L$(LD_PATH) -I$(INCLUDE_PATH) -pthread -std=c99 -O2 -g -Wall -o test test.c libsqlite3.a libvfs-ramcloud.a -ldl -lramcloud
 
-<<<<<<< HEAD
-libvfs-ramcloud.a: vfs-ramcloud.c vfs-ramcloud.h md5.c md5.h
+libvfs-ramcloud.a: vfs-ramcloud.c vfs-ramcloud.h  vfs-ramcloud-stats.h md5.c md5.h
 	gcc -I. -I$(INCLUDE_PATH) -fPIC -g -O2 -fno-strict-aliasing -fasynchronous-unwind-tables -fno-omit-frame-pointer -fno-optimize-sibling-calls -fvisibility=hidden -Wall -MT vfs-ramcloud.o -MD -MP -c -o vfs-ramcloud.o vfs-ramcloud.c
-=======
-libvfs-ramcloud.a: vfs-ramcloud.c vfs-ramcloud.h vfs-ramcloud-stats.h md5.c md5.h
-	gcc -I. -fPIC -g -O2 -fno-strict-aliasing -fasynchronous-unwind-tables -fno-omit-frame-pointer -fno-optimize-sibling-calls -fvisibility=hidden -Wall -MT vfs-ramcloud.o -MD -MP -c -o vfs-ramcloud.o vfs-ramcloud.c
->>>>>>> cb4d924d
 	gcc -I. -fPIC -g -O2 -fno-strict-aliasing -fasynchronous-unwind-tables -fno-omit-frame-pointer -fno-optimize-sibling-calls -fvisibility=hidden -Wall -MT md5.o -MD -MP -c -o md5.o md5.c
 	ar cru libvfs-ramcloud.a vfs-ramcloud.o md5.o
 	ranlib libvfs-ramcloud.a
