/*
** 2010 April 7
**
** The author disclaims copyright to this source code.  In place of
** a legal notice, here is a blessing:
**
**    May you do good and not evil.
**    May you find forgiveness for yourself and forgive others.
**    May you share freely, never taking more than you give.
**
*************************************************************************
**
** This file implements an example of a simple VFS implementation that
** omits complex features often not required or not possible on embedded
** platforms.  Code is included to buffer writes to the journal file,
** which can be a significant performance improvement on some embedded
** platforms.
**
** OVERVIEW
**
**   The code in this file implements a minimal SQLite VFS that can be
**   used on Linux and other posix-like operating systems. The following
**   system calls are used:
**
**    File-system: access(), unlink(), getcwd()
**    File IO:     open(), read(), write(), fsync(), close(), fstat()
**    Other:       sleep(), usleep(), time()
**
**   The following VFS features are omitted:
**
**     1. File locking. The user must ensure that there is at most one
**        connection to each database when using this VFS. Multiple
**        connections to a single shared-cache count as a single connection
**        for the purposes of the previous statement.
**
**     2. The loading of dynamic extensions (shared libraries).
**
**     3. Temporary files. The user must configure SQLite to use in-memory
**        temp files when using this VFS. The easiest way to do this is to
**        compile with:
**
**          -DSQLITE_TEMP_STORE=3
**
**     4. File truncation. As of version 3.6.24, SQLite may run without
**        a working xTruncate() call, providing the user does not configure
**        SQLite to use "journal_mode=truncate", or use both
**        "journal_mode=persist" and ATTACHed databases.
**
**   It is assumed that the system uses UNIX-like path-names. Specifically,
**   that '/' characters are used to separate path components and that
**   a path-name is a relative path unless it begins with a '/'. And that
**   no UTF-8 encoded paths are greater than 512 bytes in length.
**
** JOURNAL WRITE-BUFFERING
**
**   To commit a transaction to the database, SQLite first writes rollback
**   information into the journal file. This usually consists of 4 steps:
**
**     1. The rollback information is sequentially written into the journal
**        file, starting at the start of the file.
**     2. The journal file is synced to disk.
**     3. A modification is made to the first few bytes of the journal file.
**     4. The journal file is synced to disk again.
**
**   Most of the data is written in step 1 using a series of calls to the
**   VFS xWrite() method. The buffers passed to the xWrite() calls are of
**   various sizes. For example, as of version 3.6.24, when committing a
**   transaction that modifies 3 pages of a database file that uses 4096
**   byte pages residing on a media with 512 byte sectors, SQLite makes
**   eleven calls to the xWrite() method to create the rollback journal,
**   as follows:
**
**             Write offset | Bytes written
**             ----------------------------
**                        0            512
**                      512              4
**                      516           4096
**                     4612              4
**                     4616              4
**                     4620           4096
**                     8716              4
**                     8720              4
**                     8724           4096
**                    12820              4
**             ++++++++++++SYNC+++++++++++
**                        0             12
**             ++++++++++++SYNC+++++++++++
**
**   On many operating systems, this is an efficient way to write to a file.
**   However, on some embedded systems that do not cache writes in OS
**   buffers it is much more efficient to write data in blocks that are
**   an integer multiple of the sector-size in size and aligned at the
**   start of a sector.
**
**   To work around this, the code in this file allocates a fixed size
**   buffer of SQLITE_DEMOVFS_BUFFERSZ using sqlite3_malloc() whenever a
**   journal file is opened. It uses the buffer to coalesce sequential
**   writes into aligned SQLITE_DEMOVFS_BUFFERSZ blocks. When SQLite
**   invokes the xSync() method to sync the contents of the file to disk,
**   all accumulated data is written out, even if it does not constitute
**   a complete block. This means the actual IO to create the rollback
**   journal for the example transaction above is this:
**
**             Write offset | Bytes written
**             ----------------------------
**                        0           8192
**                     8192           4632
**             ++++++++++++SYNC+++++++++++
**                        0             12
**             ++++++++++++SYNC+++++++++++
**
**   Much more efficient if the underlying OS is not caching write
**   operations.
*/

#if !defined(SQLITE_TEST) || SQLITE_OS_UNIX

#include <alloca.h>
#include <assert.h>
#include <dlfcn.h>
#include <errno.h>
#include <fcntl.h>
#include <inttypes.h>
#include <pthread.h>
#include <stdio.h>
#include <stdlib.h>
#include <string.h>
#include <sys/types.h>
#include <sys/stat.h>
#include <sys/file.h>
#include <sys/param.h>
#include <sys/select.h>
#include <time.h>
#include <unistd.h>

#include "md5.h"
#include "sqlite3.h"
<<<<<<< HEAD
#include "CRamCloud.h"
//#include <ramcloud/CRamCloud.h>
=======
#include "vfs-ramcloud-stats.h"
#include <ramcloud/CRamCloud.h>
>>>>>>> cb4d924d

#ifdef __cplusplus
extern "C" {
#endif

// Size of the write buffer used by journal files in bytes.
#ifndef SQLITE_RCVFS_BUFFERSZ
# define SQLITE_RCVFS_BUFFERSZ 8192
#endif

// Default page size
#ifndef SQLITE_RCVFS_BLOCKSZ
# define SQLITE_RCVFS_BLOCKSZ 1024
#endif

#ifndef DPRINTF
  //# define DPRINTF(...) printf(__VA_ARGS__)
# define DPRINTF(...) (0)
#endif

#define SQLITE_RCVFS_TIMESKEW 2  // 2 seconds maximum time de-syncronization
// Allocate so many leases on stack and only use malloc if this is not enough
#define SQLITE_RCVFS_STACKLEASES 8
#define SQLITE_RCVFS_LEASETIME 20000  // 20 seconds lease time

/*
** The maximum pathname length supported by this VFS.
*/
#define MAXPATHNAME 4096


/*static void hex_dump(const char *buf, size_t size) {
  printf("\n HEXDUMP");
  unsigned i;
  for (i = 0; i < size; ++i) {
    if (i % 32 == 0)
      printf("\n");
    printf("%2x ", buf[i] & 0xff);
  }
  printf("\n");
}*/

static int rcRandomness(sqlite3_vfs *pVfs, int nByte, char *zByte);


typedef struct sqlite3_rcvfs_connection SQLITE_RCVFS_CONNECTION;
struct sqlite3_rcvfs_connection {
  char *locator;
  char *cluster_name;
  char *table_name;
  uint64_t tblid;
  pthread_key_t tls;  // Points to a SQLITE_RCVFS_SESSION
};


/**
 * RAMCloud client sessions
 */
typedef struct sqlite3_rcvfs_session SQLITE_RCVFS_SESSION;
struct sqlite3_rcvfs_session {
  SQLITE_RCVFS_CONNECTION *conn;
  struct rc_client *client;
};
static SQLITE_RCVFS_SESSION *get_rc_session(SQLITE_RCVFS_CONNECTION *conn) {
  SQLITE_RCVFS_SESSION *rcs = pthread_getspecific(conn->tls);
  if (!rcs) {
    rcs = (SQLITE_RCVFS_SESSION *)sqlite3_malloc(sizeof(SQLITE_RCVFS_SESSION));
    if (!rcs) return NULL;
    memset(rcs, 0, sizeof(SQLITE_RCVFS_SESSION));
    rcs->conn = conn;
    Status status = rc_connect(conn->locator, conn->cluster_name, &rcs->client);
    if (status != STATUS_OK) {
      sqlite3_free(rcs);
      return NULL;
    }
    int retval = pthread_setspecific(conn->tls, rcs);
    if (retval != 0) {
      rc_disconnect(rcs->client);
      sqlite3_free(rcs);
      return NULL;
    }
  }
  return rcs;
}


/**
 * Database locks
 */
typedef struct sqlite3_rcvfs_token SQLITE_RCVFS_TOKEN;
struct sqlite3_rcvfs_token {
  unsigned char digest[19];  // Random 152bits token (0: unlocked)
};
static SQLITE_RCVFS_TOKEN mk_token() {
  SQLITE_RCVFS_TOKEN result;
  int retval = rcRandomness(NULL, 19, (char *)result.digest);
  assert(retval == 19);
  return result;
}
typedef struct sqlite3_rcvfs_lease SQLITE_RCVFS_LEASE;
struct sqlite3_rcvfs_lease {
  char lease_type;
  SQLITE_RCVFS_TOKEN token;
  time_t deadline;           // Lease expires once dealine passed
};
static int is_owned(
  const SQLITE_RCVFS_LEASE *lease,
  const SQLITE_RCVFS_TOKEN *my_token
){
  unsigned i;
  for (i = 0; i < sizeof(lease->token.digest); ++i) {
    if (lease->token.digest[i] != my_token->digest[i])
      return 0;
  }
  return 1;
}
static int is_locked(const SQLITE_RCVFS_LEASE *lease) {
  unsigned i;
  for (i = 0; i < sizeof(lease->token.digest); ++i) {
    if (lease->token.digest[i])
      return lease->deadline + SQLITE_RCVFS_TIMESKEW > time(NULL);
  }
  return 0;
}


/**
 * SQlite database registry and open handles
 */
typedef struct sqlite3_rcvfs_dbid SQLITE_RCVFS_DBID;
struct sqlite3_rcvfs_dbid {
  unsigned char digest[16];
};
static SQLITE_RCVFS_DBID mk_dbid(const char *path) {
  SQLITE_RCVFS_DBID result;
  md5_state_t pms;
  if (path) {
    md5_init(&pms);
    md5_append(&pms, (const md5_byte_t *)path, strlen(path));
    md5_finish(&pms, result.digest);
  } else {
    int retval = rcRandomness(NULL, 16, (char *)result.digest);
    assert(retval == 16);
  }
  /*unsigned i;
  for (i = 0; i < 16; ++i) {
    char dgt1 = (unsigned)result.digest[i] / 16;
    char dgt2 = (unsigned)result.digest[i] % 16;
    dgt1 += (dgt1 <= 9) ? '0' : 'a' - 10;
    dgt2 += (dgt2 <= 9) ? '0' : 'a' - 10;
    result.table_name[i*2] = dgt1;
    result.table_name[i*2+1] = dgt2;
  }
  result.table_name[32] = '\0';*/
  return result;
}
typedef struct sqlite3_rcvfs_dbheader SQLITE_RCVFS_DBHEADER;
struct sqlite3_rcvfs_dbheader {
  int version;           // Currently 1
  uint64_t size;         // Size in bytes
  uint64_t blocksz;      // Size of the chunks in the block table
  // non-zero objects owned by whoever has the lease token
  SQLITE_RCVFS_LEASE lease;
};
typedef struct sqlite3_rcvfs_handle SQLITE_RCVFS_HANDLE;
struct sqlite3_rcvfs_handle {
  SQLITE_RCVFS_CONNECTION *conn;
  uint64_t tblid;
  uint64_t size;
  uint64_t blocksz;
  SQLITE_RCVFS_DBID dbid;
  SQLITE_RCVFS_TOKEN token;
};


/**
 * Block storage
 */
typedef struct sqlite3_rcvfs_blockid SQLITE_RCVFS_BLOCKID;
struct sqlite3_rcvfs_blockid {
  uint64_t blockno;
};
SQLITE_RCVFS_BLOCKID SQLITE_RCVFS_HEADERBLOCK = { (uint64_t)(-1) };
SQLITE_RCVFS_BLOCKID SQLITE_RCVFS_LCBLOCK     = { (uint64_t)(-2) };
typedef struct sqlite3_rcvfs_blockkey SQLITE_RCVFS_BLOCKKEY;
struct sqlite3_rcvfs_blockkey {
  SQLITE_RCVFS_DBID dbid;
  SQLITE_RCVFS_BLOCKID blockid;
};


typedef struct RcFile RcFile;
struct RcFile {
  sqlite3_file base;              /* Base class. Must be first. */
  SQLITE_RCVFS_HANDLE handle;
  int flags;                      /* Open flags */
  char *aBuffer;                  /* Pointer to malloc'd buffer */
  int nBuffer;                    /* Valid bytes of data in zBuffer */
  sqlite3_int64 iBufferOfst;      /* Offset in file of zBuffer[0] */
};

//------------------------------------------------------------------------------

typedef int64_t atomic_int64;

static void inline __attribute__((used)) atomic_init64(atomic_int64 *a) {
  *a = 0;
}

static int64_t inline __attribute__((used)) atomic_read64(atomic_int64 *a) {
  return __sync_fetch_and_add(a, 0);
}

static void inline __attribute__((used)) atomic_inc64(atomic_int64 *a) {
  (void) __sync_fetch_and_add(a, 1);
}

static int64_t inline __attribute__((used)) atomic_xadd64(atomic_int64 *a,
                                                          int64_t offset)
{
  if (offset < 0)
    return __sync_fetch_and_sub(a, -offset);
  return __sync_fetch_and_add(a, offset);
}


atomic_int64 sqlite_rcvfs_nread = 0;
atomic_int64 sqlite_rcvfs_nwrite = 0;
atomic_int64 sqlite_rcvfs_nremove = 0;
atomic_int64 sqlite_rcvfs_szread = 0;
atomic_int64 sqlite_rcvfs_szwrite = 0;


//------------------------------------------------------------------------------


static char *sqlite3_strdup(const char *str) {
  size_t len = strlen(str) + 1;
  char *result = sqlite3_malloc(len);
  if (!result) return NULL;
  memcpy(result, str, len);
  return result;
}


static void sqlite3_rcvfs_tls_destructor(void *data) {
  SQLITE_RCVFS_SESSION *rcs = (SQLITE_RCVFS_SESSION *)data;
  if (rcs->client) rc_disconnect(rcs->client);
  sqlite3_free(rcs);
}


void sqlite3_rcvfs_get_stats(SQLITE_RCVFS_STATS *stats) {
  stats->nread = atomic_read64(&sqlite_rcvfs_nread);
  stats->nwrite = atomic_read64(&sqlite_rcvfs_nwrite);
  stats->nremove = atomic_read64(&sqlite_rcvfs_nremove);
  stats->szread = atomic_read64(&sqlite_rcvfs_szread);
  stats->szwrite = atomic_read64(&sqlite_rcvfs_szwrite);
}


/**
 * Establishes the connection to a RAMCloud cluster
 */
SQLITE_RCVFS_CONNECTION *sqlite3_rcvfs_connect(
  const char *locator,
  const char *cluster_name,
  const char *table_name
){
  int retval;
  SQLITE_RCVFS_CONNECTION *conn = NULL;
  SQLITE_RCVFS_SESSION *rcs = NULL;

  conn =
    (SQLITE_RCVFS_CONNECTION *)sqlite3_malloc(sizeof(SQLITE_RCVFS_CONNECTION));
  if (!conn) goto sqlite3_rcvfs_connect_fail;
  memset(conn, 0, sizeof(SQLITE_RCVFS_CONNECTION));
  conn->locator = sqlite3_strdup(locator);
  conn->cluster_name = sqlite3_strdup(cluster_name);
  conn->table_name = sqlite3_strdup(table_name);
  if (!conn->locator || !conn->cluster_name || !conn->table_name)
    goto sqlite3_rcvfs_connect_fail;

  rcs = (SQLITE_RCVFS_SESSION *)sqlite3_malloc(sizeof(SQLITE_RCVFS_SESSION));
  if (!rcs) goto sqlite3_rcvfs_connect_fail;
  memset(rcs, 0, sizeof(SQLITE_RCVFS_SESSION));
  rcs->conn = conn;
  Status status = rc_connect(locator, cluster_name, &rcs->client);
  if (status != STATUS_OK) goto sqlite3_rcvfs_connect_fail;

  status = rc_createTable(rcs->client, conn->table_name, 1);
  if (status != STATUS_OK) goto sqlite3_rcvfs_connect_fail;
  status = rc_getTableId(rcs->client, conn->table_name, &(conn->tblid));
  if (status != STATUS_OK) goto sqlite3_rcvfs_connect_fail;

  retval = pthread_key_create(&conn->tls, sqlite3_rcvfs_tls_destructor);
  if (retval != 0) goto sqlite3_rcvfs_connect_fail;
  retval = pthread_setspecific(conn->tls, rcs);
  if (retval != 0) {
    pthread_key_delete(conn->tls);
    goto sqlite3_rcvfs_connect_fail;
  }

  return conn;

 sqlite3_rcvfs_connect_fail:
  if (conn) {
    if (conn->locator) sqlite3_free(conn->locator);
    if (conn->cluster_name) sqlite3_free(conn->cluster_name);
    if (conn->table_name) sqlite3_free(conn->table_name);
    sqlite3_free(conn);
  }
  if (rcs) {
    if (rcs->client) rc_disconnect(rcs->client);
    sqlite3_free(rcs);
  }
  return NULL;
}


void sqlite3_rcvfs_disconnect(SQLITE_RCVFS_CONNECTION *conn) {
  SQLITE_RCVFS_SESSION *rcs = pthread_getspecific(conn->tls);
  if (rcs) {
    sqlite3_rcvfs_tls_destructor((void *)rcs);
  }
  pthread_key_delete(conn->tls);
  sqlite3_free(conn->locator);
  sqlite3_free(conn->cluster_name);
  sqlite3_free(conn->table_name);
  sqlite3_free(conn);
}


//------------------------------------------------------------------------------


/**
 * Write directly to the file passed as the first argument. Even if the
 * file has a write-buffer (RcFile.aBuffer), ignore it.
 */
static int rcDirectWrite(
  SQLITE_RCVFS_SESSION *rcs,
  RcFile *p,                    /* File handle */
  const void *zBuf,             /* Buffer containing data to write */
  unsigned iAmt,                /* Size of data to write in bytes */
  sqlite_int64 iOfst            /* File offset to write to */
){
  //DPRINTF("write direct %d %lld\n", iAmt, iOfst);
  //hex_dump(zBuf, iAmt);
  if (p->flags & SQLITE_OPEN_READONLY) return SQLITE_READONLY;

  SQLITE_RCVFS_BLOCKKEY block_key;
  block_key.dbid = p->handle.dbid;
  block_key.blockid.blockno = iOfst / p->handle.blocksz;

  // Write block-wise
  unsigned char *block = (unsigned char *)alloca(p->handle.blocksz);
  unsigned remaining = iAmt;
  unsigned pos_in_block = iOfst % p->handle.blocksz;
  while (remaining > 0) {
    memset(block, 0, p->handle.blocksz);
    unsigned free_in_block = p->handle.blocksz - pos_in_block;
    unsigned nbytes = (remaining > free_in_block) ? free_in_block : remaining;
    // Read-modify-write
    Status status;
    do {
      uint64_t version;
      uint32_t this_blocksz = 0;
      atomic_inc64(&sqlite_rcvfs_nread);
      status = rc_read(rcs->client, p->handle.tblid,
                       &block_key, sizeof(block_key), NULL, &version,
                       block, p->handle.blocksz, &this_blocksz);
      atomic_xadd64(&sqlite_rcvfs_szread, this_blocksz);
      int new_block = 0;
      if (status == STATUS_OBJECT_DOESNT_EXIST) {
        new_block = 1;
        this_blocksz = 0;
      } else if (status != STATUS_OK) {
        return SQLITE_IOERR_WRITE;
      }

      memcpy(block + pos_in_block, (const char *)zBuf+(iAmt-remaining),
             nbytes);
      // The last block of a file can be enlarged
      if ((pos_in_block + nbytes) > this_blocksz)
        this_blocksz = pos_in_block + nbytes;

      struct RejectRules rrules;
      memset(&rrules, 0, sizeof(rrules));
      if (new_block) {
        rrules.exists = 1;
      } else {
        rrules.doesntExist = 1;
        rrules.givenVersion = version;
        rrules.versionNeGiven = 1;
      }
      atomic_inc64(&sqlite_rcvfs_nwrite);
      status = rc_write(rcs->client, p->handle.tblid,
                        &block_key, sizeof(block_key), block, this_blocksz,
                        &rrules, NULL);
      if (status == STATUS_OK)
        atomic_xadd64(&sqlite_rcvfs_szwrite, this_blocksz);
    } while ((status == STATUS_WRONG_VERSION) ||
             (status == STATUS_OBJECT_EXISTS) ||
             (status == STATUS_OBJECT_DOESNT_EXIST));
    if (status != STATUS_OK) return SQLITE_IOERR_WRITE;

    remaining -= nbytes;
    pos_in_block = 0;
    block_key.blockid.blockno++;
  }

  p->handle.size = (p->handle.size > iOfst + iAmt) ?
                   p->handle.size : iOfst + iAmt;
  //DPRINTF("direct write OK, file size %lu\n", p->handle.size);
  return SQLITE_OK;
}


/**
 * Flush the contents of the RcFile.aBuffer buffer to RAMCloud. This is a
 * no-op if this particular file does not have a buffer (i.e. it is not
 * a journal file) or if the buffer is currently empty.
 */
static int rcFlushBuffer(SQLITE_RCVFS_SESSION *rcs, RcFile *p){
  //DPRINTF("flushing buffer\n");
  int result = SQLITE_OK;
  if (p->nBuffer) {
    result = rcDirectWrite(rcs, p, p->aBuffer, p->nBuffer, p->iBufferOfst);
    p->nBuffer = 0;
  }
  return result;
}


// TODO: multi-operation
static int rcDeleteInternal(
  SQLITE_RCVFS_SESSION *rcs,
  SQLITE_RCVFS_DBID dbid,
  uint64_t blocksz,
  uint64_t size
){
  uint64_t max_block = size / blocksz;
  SQLITE_RCVFS_BLOCKKEY block_key;
  block_key.dbid = dbid;
  Status status;
  uint64_t i;
  for (i = (uint64_t)(-2); (i >= (uint64_t)(-2)) || (i <= max_block); ++i) {
    block_key.blockid.blockno = i;
    atomic_inc64(&sqlite_rcvfs_nremove);
    status = rc_remove(rcs->client, rcs->conn->tblid,
                       &block_key, sizeof(block_key),
                       NULL, NULL);
    if ((status != STATUS_OK) && (status != STATUS_OBJECT_DOESNT_EXIST))
      return SQLITE_IOERR;
  }
  return SQLITE_OK;
}


/**
 * Close a database.  All changes must be already committed.
 */
static int rcClose(sqlite3_file *pFile) {
  RcFile *p = (RcFile*)pFile;
  DPRINTF("close (my token %d)\n", p->handle.token.digest[0] & 0xff);
  sqlite3_free(p->aBuffer);

  //int retval = p->base.pMethods->xUnlock(pFile, 0);
  //assert(retval == SQLITE_OK);

  if (p->flags & SQLITE_OPEN_DELETEONCLOSE) {
    SQLITE_RCVFS_SESSION *rcs = get_rc_session(p->handle.conn);
    printf("removing temp table\n");
    if (!rcs) return SQLITE_IOERR;
<<<<<<< HEAD
    //Status status = rc_dropTable(rcs->client, p->handle.dbid.table_name);
    //switch (status) {
    //  case STATUS_OK:
    //    return SQLITE_OK;
    //  default:
    //    return SQLITE_IOERR_DELETE;
    //}
=======
    return rcDeleteInternal(rcs,
                            p->handle.dbid, p->handle.blocksz, p->handle.size);
>>>>>>> cb4d924d
  }

  DPRINTF("RETURN close\n");
  return SQLITE_OK;
}


/**
 * Read data from a file.
 */
static int rcRead(
  sqlite3_file *pFile,
  void *zBuf,
  int iAmt,
  sqlite_int64 iOfst
){
  //printf("R %d %lld\n", iAmt, iOfst);
  //DPRINTF("read %d %lld\n", iAmt, iOfst);
  RcFile *p = (RcFile*)pFile;
  SQLITE_RCVFS_SESSION *rcs = get_rc_session(p->handle.conn);
  if (!rcs) return SQLITE_IOERR_READ;

  // Flush any data in the write buffer to disk in case this operation
  // is trying to read data the file-region currently cached in the buffer.
  // It would be possible to detect this case and possibly save an
  // unnecessary write here, but in practice SQLite will rarely read from
  // a journal file when there is data cached in the write-buffer.
  int retval = rcFlushBuffer(rcs, p);
  if (retval != SQLITE_OK) return retval;
  if (iOfst >= p->handle.size) return SQLITE_IOERR_SHORT_READ;

  // Read block-wise
  unsigned char *block = (unsigned char *)alloca(p->handle.blocksz);
  SQLITE_RCVFS_BLOCKKEY block_key;
  block_key.dbid = p->handle.dbid;
  block_key.blockid.blockno = iOfst / p->handle.blocksz;
  uint64_t written = 0;
  uint64_t remaining = iAmt;
  unsigned pos_in_block = iOfst % p->handle.blocksz;
  while (written < iAmt) {
    uint32_t size_of_block = 0;
    atomic_inc64(&sqlite_rcvfs_nread);
    Status status = rc_read(rcs->client, p->handle.tblid,
                            &block_key, sizeof(block_key), NULL, NULL,
                            block, p->handle.blocksz, &size_of_block);
    atomic_xadd64(&sqlite_rcvfs_szread, size_of_block);
    if ((status == STATUS_OBJECT_DOESNT_EXIST) &&
        ((iOfst == 0) || (written > 0)))
    {
      return SQLITE_IOERR_SHORT_READ;
    }
    //DPRINTF("read block returned %d\n", status);
    if (status != STATUS_OK) return SQLITE_IOERR_READ;
    if (size_of_block <= pos_in_block) return SQLITE_IOERR_READ;

    size_of_block -= pos_in_block;
    const unsigned nbytes =
      (remaining > size_of_block) ? size_of_block : remaining;
    memcpy((char *)zBuf + written, block + pos_in_block, nbytes);
    block_key.blockid.blockno++;
    written += nbytes;
    remaining -= nbytes;
    pos_in_block = 0;
  }

  DPRINTF("RETURN read was fine\n");
  //hex_dump(zBuf, iAmt);
  return SQLITE_OK;
}


/**
 * Write data to a crash-file.
 */
static int rcWrite(
  sqlite3_file *pFile,
  const void *zBuf,
  int iAmt,
  sqlite_int64 iOfst
){
  //printf("W %d %lld\n", iAmt, iOfst);
  //DPRINTF("write %d %lld\n", iAmt, iOfst);
  //hex_dump(zBuf, iAmt);
  RcFile *p = (RcFile*)pFile;
  SQLITE_RCVFS_SESSION *rcs = get_rc_session(p->handle.conn);
  if (!rcs) return SQLITE_IOERR_WRITE;

  if (p->aBuffer) {
    char *z = (char *)zBuf;       /* Pointer to remaining data to write */
    int n = iAmt;                 /* Number of bytes at z */
    sqlite3_int64 i = iOfst;      /* File offset to write to */

    while (n > 0) {
      int nCopy;                  /* Number of bytes to copy into buffer */

      // If the buffer is full, or if this data is not being written directly
      // following the data already buffered, flush the buffer. Flushing
      // the buffer is a no-op if it is empty.
      if ((p->nBuffer == SQLITE_RCVFS_BUFFERSZ) ||
          (p->iBufferOfst + p->nBuffer != i))
      {
        int retval = rcFlushBuffer(rcs, p);
        if (retval != SQLITE_OK) return retval;
      }
      assert((p->nBuffer == 0) || (p->iBufferOfst + p->nBuffer == i));
      p->iBufferOfst = i - p->nBuffer;

      /* Copy as much data as possible into the buffer. */
      nCopy = SQLITE_RCVFS_BUFFERSZ - p->nBuffer;
      if (nCopy > n) {
        nCopy = n;
      }
      memcpy(&p->aBuffer[p->nBuffer], z, nCopy);
      p->nBuffer += nCopy;

      n -= nCopy;
      i += nCopy;
      z += nCopy;
    }
  } else {
    return rcDirectWrite(rcs, p, zBuf, iAmt, iOfst);
  }

  DPRINTF("RETURN write was fine\n");
  return SQLITE_OK;
}


/**
 * Truncate a file.  This is a no-op for this VFS (see header comments at
 * the top of the file).
 */
// TODO
static int rcTruncate(sqlite3_file *pFile, sqlite_int64 size){
  printf("truncate\n");
#if 0
  if( ftruncate(((DemoFile *)pFile)->fd, size) ) return SQLITE_IOERR_TRUNCATE;
#endif
  return SQLITE_OK;
}


/**
 * Sync the contents of the file to the persistent media.
 */
static int rcSync(sqlite3_file *pFile, int flags){
  DPRINTF("syncing\n");
  RcFile *p = (RcFile*)pFile;
  SQLITE_RCVFS_SESSION *rcs = get_rc_session(p->handle.conn);
  if (!rcs) return SQLITE_IOERR_FSYNC;

  int retval;
  retval = rcFlushBuffer(rcs, p);
  if (retval != SQLITE_OK) return retval;

  // Write modified file size
  SQLITE_RCVFS_DBHEADER dbheader;
  struct RejectRules rrules;
  memset(&rrules, 0, sizeof(rrules));
  SQLITE_RCVFS_BLOCKKEY block_key;
  block_key.dbid = p->handle.dbid;
  block_key.blockid = SQLITE_RCVFS_HEADERBLOCK;
  Status status;
  do {  // Read-modify-write
    uint64_t version;
    uint32_t nbytes = 0;
    atomic_inc64(&sqlite_rcvfs_nread);
    status = rc_read(rcs->client, p->handle.tblid,
                     &block_key, sizeof(block_key),
                     NULL, &version, &dbheader, sizeof(dbheader), &nbytes);
    atomic_xadd64(&sqlite_rcvfs_szread, nbytes);
    if (status != STATUS_OK) return SQLITE_IOERR_FSYNC;
    if (nbytes != sizeof(dbheader)) return SQLITE_CORRUPT;
    dbheader.size = p->handle.size;
    rrules.givenVersion = version;
    rrules.versionNeGiven = 1;
    rrules.doesntExist = 1;
    atomic_inc64(&sqlite_rcvfs_nwrite);
    status = rc_write(rcs->client, p->handle.tblid,
                      &block_key, sizeof(block_key),
                      &dbheader, sizeof(dbheader), &rrules, NULL);
    if (status == STATUS_OK)
      atomic_xadd64(&sqlite_rcvfs_szwrite, sizeof(dbheader));
  } while ((status == STATUS_WRONG_VERSION) ||
           (status == STATUS_OBJECT_DOESNT_EXIST));
  if (status != STATUS_OK) {
    DPRINTF("syncing failed %d\n", status);
    return SQLITE_IOERR_FSYNC;
  }
  DPRINTF("syncing ok\n");
  return SQLITE_OK;
}


/**
 * Write the size of the file in bytes to *pSize.
 */
static int rcFileSize(sqlite3_file *pFile, sqlite_int64 *pSize){
  DPRINTF("file size\n");
  RcFile *p = (RcFile*)pFile;
  SQLITE_RCVFS_SESSION *rcs = get_rc_session(p->handle.conn);
  if (!rcs) return SQLITE_IOERR;

  // Flush the contents of the buffer to disk. As with the flush in the
  // rcRead() method, it would be possible to avoid this and save a write
  // here and there. But in practice this comes up so infrequently it is
  // not worth the trouble.
  int retval = rcFlushBuffer(rcs, p);
  if (retval != SQLITE_OK) return retval;

  *pSize = p->handle.size;
  DPRINTF("return file size %lld\n", *pSize);
  return SQLITE_OK;
}

#define NO_LOCK         0
#define SHARED_LOCK     1
#define RESERVED_LOCK   2
#define PENDING_LOCK    3
#define EXCLUSIVE_LOCK  4

/**
 * Reads the leases from the lock control block.  The leases array has
 * room for at least one more lock upon return.  Leases can be pre-allocated
 * on the stack when entering the function.  If it needs to be enlarged, it
 * will be malloc'd (the original leases won't be freed).
 * Returns the version number of the lock control block in lcbVersion.
 * If nLeasesOut > nLeases, the leases array needs to be freed by the caller.
 */
static int get_lockcb(
  SQLITE_RCVFS_SESSION *rcs,
  SQLITE_RCVFS_DBID dbid,
  uint64_t tblid,
  uint32_t nLeases,
  SQLITE_RCVFS_LEASE **leases,
  uint32_t *nLeasesOut,
  uint64_t *lcbVersion
){
  Status status;
  *nLeasesOut = 0;
  uint32_t nbytes = 0;
  int short_read = 0;
  int leases_mallocd = 0;
  SQLITE_RCVFS_BLOCKKEY block_key;
  block_key.dbid = dbid;
  block_key.blockid = SQLITE_RCVFS_LCBLOCK;
  do {
    nbytes = 0;
    atomic_inc64(&sqlite_rcvfs_nread);
    status =
      rc_read(rcs->client, tblid,
              &block_key, sizeof(block_key),
              NULL, lcbVersion,
              *leases, nLeases*sizeof(SQLITE_RCVFS_LEASE), &nbytes);
    atomic_xadd64(&sqlite_rcvfs_szread, nbytes);
    switch (status) {
      case STATUS_OBJECT_DOESNT_EXIST:
        nbytes = 0;
      case STATUS_OK:
        *nLeasesOut = nbytes / sizeof(SQLITE_RCVFS_LEASE);
        if (*nLeasesOut >= nLeases) {
          if (leases_mallocd) sqlite3_free(*leases);
          leases_mallocd = 1;
          short_read = 1;
          nLeases = *nLeasesOut + 1;
          *leases = (SQLITE_RCVFS_LEASE *)
            sqlite3_malloc(nLeases * sizeof(SQLITE_RCVFS_LEASE));
        } else {
          short_read = 0;
        }
        break;
      default:
        if (leases_mallocd) sqlite3_free(*leases);
        return SQLITE_IOERR_LOCK;
    }
  } while (short_read);

  DPRINTF("retrieved lock control block of size %d\n", *nLeasesOut);
  return SQLITE_OK;
}

static void cleanup_lockcb(
  SQLITE_RCVFS_LEASE *leases,
  SQLITE_RCVFS_TOKEN *my_token,
  char max_lease_type,
  uint32_t nleases,
  uint32_t *nLeasesOut
){
  *nLeasesOut = nleases;
  uint32_t i;
  for (i = 0; i < *nLeasesOut; ) {
    int owned = is_owned(&leases[i], my_token);
    int valid_lease = is_locked(&leases[i]);
    if (owned && (leases[i].lease_type == PENDING_LOCK)) valid_lease = 0;
    if (owned && (leases[i].lease_type > max_lease_type)) valid_lease = 0;

    if (!valid_lease) {
      DPRINTF("removing a lock (mylock: %d)\n", is_owned(&leases[i], my_token));
      // Shrink array
      uint32_t j;
      for (j = i+1; j < *nLeasesOut; ++j)
        leases[j-1] = leases[j];
      *nLeasesOut = *nLeasesOut - 1;
    } else {
      ++i;
    }
  }
}


/**
 * Locking.
 */
static int rcLock(sqlite3_file *pFile, int eLock){
  RcFile *p = (RcFile *)pFile;
  DPRINTF("lock %d  (mytoken %d) (%p)\n", eLock, p->handle.token.digest[0] & 0xff, pFile);
  SQLITE_RCVFS_SESSION *rcs = get_rc_session(p->handle.conn);
  if (!rcs) return SQLITE_IOERR_LOCK;
  uint64_t tblid = p->handle.tblid;
  SQLITE_RCVFS_LEASE *leases = (SQLITE_RCVFS_LEASE *)
    alloca(SQLITE_RCVFS_STACKLEASES * sizeof(SQLITE_RCVFS_LEASE));
  SQLITE_RCVFS_LEASE *leases_on_stack = leases;
  SQLITE_RCVFS_LEASE new_lease;
  memset(&new_lease, 0, sizeof(new_lease));
  new_lease.lease_type = eLock;
  new_lease.token = p->handle.token;
  new_lease.deadline = time(NULL) + SQLITE_RCVFS_LEASETIME;

  int result;
  do {
    result = -1;
    if (leases != leases_on_stack) {
      sqlite3_free(leases);
      leases = leases_on_stack;
    }
    uint32_t nleases;
    uint64_t lcbVersion;
    int retval;
    retval = get_lockcb(rcs, p->handle.dbid, tblid, SQLITE_RCVFS_STACKLEASES,
                        &leases, &nleases, &lcbVersion);
    if (retval != SQLITE_OK) return retval;

    struct RejectRules rrules;
    memset(&rrules, 0, sizeof(rrules));
    if (nleases == 0) {
      rrules.exists = 1;
    } else {
      rrules.givenVersion = lcbVersion;
      rrules.versionNeGiven = 1;
      rrules.doesntExist = 1;
    }

    cleanup_lockcb(leases, &(p->handle.token), EXCLUSIVE_LOCK, nleases,
                   &nleases);
    int other_shared = 0;
    int other_reserved = 0;
    int other_pending = 0;
    int other_exclusive = 0;
    unsigned i;
    for (i = 0; i < nleases; ++i) {
      DPRINTF("found a lock of type %d, token %d (mytoken %d) (%p)\n",
              leases[i].lease_type & 0xff, leases[i].token.digest[0] & 0xff, p->handle.token.digest[0] & 0xff, p);
      if (is_owned(&leases[i], &(p->handle.token))) {
        // Do I have already a lock of the required type or better?
        if (leases[i].lease_type >= eLock) {
          if (leases != leases_on_stack) sqlite3_free(leases);
          return SQLITE_OK;
        }
      } else {
        // Not my locks
        if (leases[i].lease_type == SHARED_LOCK) other_shared = 1;
        if (leases[i].lease_type == RESERVED_LOCK) other_reserved = 1;
        if (leases[i].lease_type == PENDING_LOCK) other_pending = 1;
        if (leases[i].lease_type == EXCLUSIVE_LOCK) other_exclusive = 1;
      }
    }
    switch (eLock) {
      case SHARED_LOCK:
        if (!other_pending && !other_exclusive) result = SQLITE_OK;
        else result = SQLITE_BUSY;
        break;
      case RESERVED_LOCK:
        if (!other_reserved && !other_pending && !other_exclusive)
          result = SQLITE_OK;
        else
          result = SQLITE_BUSY;
        break;
      case EXCLUSIVE_LOCK:
        if (other_shared || other_reserved || other_pending || other_exclusive)
          result = SQLITE_BUSY;
        else
          result = SQLITE_OK;
        break;
      default:
        result = SQLITE_ERROR;
    }

    int new_lockcb = 0;
    if (result == SQLITE_OK) new_lockcb = 1;
    if ((result == SQLITE_BUSY) && (eLock == EXCLUSIVE_LOCK) &&
        !other_pending && !other_reserved)
    {
      new_lockcb = 1;
      new_lease.lease_type = PENDING_LOCK;
    }
    if (new_lockcb) {
      DPRINTF("writing new lockcb of size %d (%p)\n", nleases+1, p);
      leases[nleases] = new_lease;
      SQLITE_RCVFS_BLOCKKEY block_key;
      block_key.dbid = p->handle.dbid;
      block_key.blockid = SQLITE_RCVFS_LCBLOCK;
      atomic_inc64(&sqlite_rcvfs_nwrite);
      Status status =
        rc_write(rcs->client, tblid,
                 &block_key, sizeof(block_key),
                 leases, (nleases+1) * sizeof(SQLITE_RCVFS_LEASE),
                 &rrules, NULL);
      switch (status) {
        case STATUS_OK:
          atomic_xadd64(&sqlite_rcvfs_szwrite,
                        (nleases+1) * sizeof(SQLITE_RCVFS_LEASE));
          break;
        case STATUS_OBJECT_EXISTS:
        case STATUS_OBJECT_DOESNT_EXIST:
        case STATUS_WRONG_VERSION:
          result = -1;
          break;
        default:
          result = SQLITE_IOERR_LOCK;
      }
    }
  } while (result < 0);

  DPRINTF("lock result %d (%p)\n", result, p);
  if (leases != leases_on_stack) sqlite3_free(leases);
  return result;
}


static int rcUnlock(sqlite3_file *pFile, int eLock) {
  RcFile *p = (RcFile *)pFile;
  DPRINTF("unlock to new level %d (mytoken %d) (%p)\n", eLock, p->handle.token.digest[0] & 0xff, pFile);
  SQLITE_RCVFS_SESSION *rcs = get_rc_session(p->handle.conn);
  if (!rcs) return SQLITE_IOERR_LOCK;
  uint64_t tblid = p->handle.tblid;
  SQLITE_RCVFS_LEASE *leases = (SQLITE_RCVFS_LEASE *)
    alloca(SQLITE_RCVFS_STACKLEASES * sizeof(SQLITE_RCVFS_LEASE));
  SQLITE_RCVFS_LEASE *leases_on_stack = leases;

  int result;
  do {
    if (leases != leases_on_stack) {
      sqlite3_free(leases);
      leases = leases_on_stack;
    }
    uint32_t nleases;
    uint64_t lcbVersion;
    int retval;
    retval = get_lockcb(rcs, p->handle.dbid, tblid, SQLITE_RCVFS_STACKLEASES,
                        &leases, &nleases, &lcbVersion);
    if (retval != SQLITE_OK) return retval;
    DPRINTF("retrieved %d leases (%p)\n", nleases, p);
    if (nleases == 0) return SQLITE_OK;

    struct RejectRules rrules;
    memset(&rrules, 0, sizeof(rrules));
    rrules.givenVersion = lcbVersion;
    rrules.versionNeGiven = 1;
    rrules.doesntExist = 1;

    cleanup_lockcb(leases, &(p->handle.token), NO_LOCK, nleases, &nleases);
    if (eLock == SHARED_LOCK) {
      SQLITE_RCVFS_LEASE new_lease;
      memset(&new_lease, 0, sizeof(new_lease));
      new_lease.lease_type = SHARED_LOCK;
      new_lease.token = p->handle.token;
      new_lease.deadline = time(NULL) + SQLITE_RCVFS_LEASETIME;
      leases[nleases] = new_lease;
      nleases++;
    }
    DPRINTF("cleanup+mod: now %d leases (%p)\n", nleases, p);

    SQLITE_RCVFS_BLOCKKEY block_key;
    block_key.dbid = p->handle.dbid;
    block_key.blockid = SQLITE_RCVFS_LCBLOCK;
    Status status;
    if (nleases == 0) {
      atomic_inc64(&sqlite_rcvfs_nremove);
      status = rc_remove(rcs->client, tblid,
                         &block_key, sizeof(block_key),
                         &rrules, NULL);
    } else {
      atomic_inc64(&sqlite_rcvfs_nwrite);
      status = rc_write(rcs->client, tblid,
                        &block_key, sizeof(block_key),
                        leases, nleases * sizeof(SQLITE_RCVFS_LEASE),
                        &rrules, NULL);
      if (status == STATUS_OK)
        atomic_xadd64(&sqlite_rcvfs_szwrite, 
                      nleases * sizeof(SQLITE_RCVFS_LEASE));
    }
    switch (status) {
      case STATUS_OK:
        result = SQLITE_OK;
        break;
      case STATUS_WRONG_VERSION:
      case STATUS_OBJECT_DOESNT_EXIST:
        result = -1;
        break;
      default:
        result = SQLITE_IOERR_LOCK;
    }
  } while (result < 0);

  DPRINTF("unlock result %d (%p)\n", result, p);
  if (leases != leases_on_stack) sqlite3_free(leases);
  return result;
}


static int rcCheckReservedLock(sqlite3_file *pFile, int *pResOut){
  //printf("check reserve lock (%p)\n", pFile);
  RcFile *p = (RcFile *)pFile;
  SQLITE_RCVFS_SESSION *rcs = get_rc_session(p->handle.conn);
  if (!rcs) return SQLITE_IOERR_LOCK;
  uint64_t tblid = p->handle.tblid;
  SQLITE_RCVFS_LEASE *leases = (SQLITE_RCVFS_LEASE *)
    alloca(SQLITE_RCVFS_STACKLEASES * sizeof(SQLITE_RCVFS_LEASE));
  SQLITE_RCVFS_LEASE *leases_on_stack = leases;

  uint32_t nleases;
  uint64_t lcbVersion;
  int retval;
  retval = get_lockcb(rcs, p->handle.dbid, tblid, SQLITE_RCVFS_STACKLEASES,
                      &leases, &nleases, &lcbVersion);
  if (retval != SQLITE_OK) return retval;

  *pResOut = 0;
  unsigned i;
  for (i = 0; i < nleases; ++i) {
    if (is_locked(&leases[i]) && (leases[i].lease_type == RESERVED_LOCK)) {
      *pResOut = 1;
      break;
    }
  }
  if (leases != leases_on_stack) sqlite3_free(leases);
  return SQLITE_OK;
}


/**
 * No xFileControl() verbs are implemented by this VFS.
 */
static int rcFileControl(sqlite3_file *pFile, int op, void *pArg){
  return SQLITE_OK;
}

/**
 * The xSectorSize() and xDeviceCharacteristics() methods. These two
 * may return special values allowing SQLite to optimize file-system
 * access to some extent. But it is also safe to simply return 0.
 */
static int rcSectorSize(sqlite3_file *pFile){
  return 0;
}
static int rcDeviceCharacteristics(sqlite3_file *pFile){
  return 0;
}

/**
 * Delete the file identified by argument zPath. If the dirSync parameter
 * is non-zero, then ensure the file-system modification to delete the
 * file has been synced to disk before returning.  For RAMCloud, there is
 * no extra syncronization required.
 */
static int rcDelete(sqlite3_vfs *pVfs, const char *zPath, int dirSync) {
  DPRINTF("delete %s\n", zPath);

  SQLITE_RCVFS_CONNECTION *conn = (SQLITE_RCVFS_CONNECTION *)pVfs->pAppData;
  SQLITE_RCVFS_SESSION *rcs = get_rc_session(conn);
  if (!rcs) return SQLITE_IOERR_DELETE;

  Status status;
<<<<<<< HEAD
  SQLITE_RCVFS_DBID dbid = mk_dbid(zPath);
  // TODO: Fix in RAMCloud
  uint64_t tblid;
  status = rc_getTableId(rcs->client, dbid.table_name, &tblid);
  if (status == STATUS_TABLE_DOESNT_EXIST) return SQLITE_OK;

  printf("delete table %s\n", dbid.table_name);
  //status = rc_dropTable(rcs->client, dbid.table_name);
  //switch (status) {
 //   case STATUS_OK:
 //     // Fall through
 //   case STATUS_TABLE_DOESNT_EXIST:
 //     break;
 //   default:
 //     return SQLITE_IOERR_DELETE;
 // }

  DPRINTF("delete Ok\n");
  return SQLITE_OK;
=======
  SQLITE_RCVFS_DBHEADER dbheader;
  SQLITE_RCVFS_BLOCKKEY block_key;
  block_key.dbid = mk_dbid(zPath);
  block_key.blockid = SQLITE_RCVFS_HEADERBLOCK;
  uint32_t nbytes = 0;
  atomic_inc64(&sqlite_rcvfs_nread);
  status = rc_read(rcs->client, rcs->conn->tblid, &block_key, sizeof(block_key),
                   NULL, NULL, &dbheader, sizeof(dbheader), &nbytes);
  atomic_xadd64(&sqlite_rcvfs_szread, nbytes);
  if (status == STATUS_OBJECT_DOESNT_EXIST) return SQLITE_OK;
  else if (status != STATUS_OK) return SQLITE_IOERR_DELETE;

  int retval =
    rcDeleteInternal(rcs, block_key.dbid, dbheader.blocksz, dbheader.size);
  DPRINTF("delete returns %d\n", retval);
  return retval;
>>>>>>> cb4d924d
}

#ifndef F_OK
# define F_OK 0
#endif
#ifndef R_OK
# define R_OK 4
#endif
#ifndef W_OK
# define W_OK 2
#endif

/**
 * Query the file-system to see if the named file exists, is readable or
 * is both readable and writable.
 */
static int rcAccess(
  sqlite3_vfs *pVfs,
  const char *zPath,
  int flags,
  int *pResOut
){
  DPRINTF("access %s\n", zPath);

  SQLITE_RCVFS_CONNECTION *conn = (SQLITE_RCVFS_CONNECTION *)pVfs->pAppData;
  SQLITE_RCVFS_SESSION *rcs = get_rc_session(conn);
  if (!rcs) return SQLITE_IOERR;

  Status status;
  SQLITE_RCVFS_DBHEADER dbheader;
  SQLITE_RCVFS_BLOCKKEY block_key;
  block_key.dbid = mk_dbid(zPath);
  block_key.blockid = SQLITE_RCVFS_HEADERBLOCK;
  uint32_t nbytes = 0;
  atomic_inc64(&sqlite_rcvfs_nread);
  status = rc_read(rcs->client, rcs->conn->tblid, &block_key, sizeof(block_key),
                   NULL, NULL, &dbheader, sizeof(dbheader), &nbytes);
  atomic_xadd64(&sqlite_rcvfs_szread, nbytes);
  switch (status) {
    case STATUS_OK:
      *pResOut = 1;
      DPRINTF("access yes\n");
      return SQLITE_OK;
    case STATUS_OBJECT_DOESNT_EXIST:
      DPRINTF("access no\n");
      *pResOut = 0;
      return SQLITE_OK;
    default:
      DPRINTF("access error\n");
      return SQLITE_IOERR;
  }
}


/*
** Argument zPath points to a nul-terminated string containing a file path.
** If zPath is an absolute path, then it is copied as is into the output
** buffer. Otherwise, if it is a relative path, then the equivalent full
** path is written to the output buffer.
**
** This function assumes that paths are UNIX style. Specifically, that:
**
**   1. Path components are separated by a '/'. and
**   2. Full paths begin with a '/' character.
*/
static int rcFullPathname(
  sqlite3_vfs *pVfs,              /* VFS */
  const char *zPath,              /* Input path (possibly a relative path) */
  int nPathOut,                   /* Size of output buffer in bytes */
  char *zPathOut                  /* Pointer to output buffer */
){
  DPRINTF("full path name %s\n", zPath);
  char zDir[MAXPATHNAME+1];
  if (zPath[0] == '/') {
    zDir[0] = '\0';
  } else {
    if (getcwd(zDir, sizeof(zDir)) == 0) return SQLITE_IOERR;
  }
  zDir[MAXPATHNAME] = '\0';

  sqlite3_snprintf(nPathOut, zPathOut, "%s/%s", zDir, zPath);
  zPathOut[nPathOut-1] = '\0';

  DPRINTF("full path name OK\n");
  return SQLITE_OK;
}

/**
 * The following four VFS methods:
 *
 *   xDlOpen
 *   xDlError
 *   xDlSym
 *   xDlClose
 *
 * are supposed to implement the functionality needed by SQLite to load
 * extensions compiled as shared objects. Taken from unixVfs
 */
static void *rcDlOpen(sqlite3_vfs *pVfs, const char *zPath){
  return dlopen(zPath, RTLD_NOW | RTLD_GLOBAL);
}

static void rcDlError(sqlite3_vfs *pVfs, int nByte, char *zErrMsg){
  sqlite3_snprintf(nByte, zErrMsg, "rcDlError not supported");
  zErrMsg[nByte-1] = '\0';
}

static void (*rcDlSym(sqlite3_vfs *pVfs, void *pH, const char *zSym))(void){
  return dlsym(pH, zSym);
}

static void rcDlClose(sqlite3_vfs *pVfs, void *pHandle){
  dlclose(pHandle);
}

/**
 * Parameter zByte points to a buffer nByte bytes in size. Populate this
 * buffer with pseudo-random data.
 * Taken from default implementation.
 */
static int rcRandomness(sqlite3_vfs *pVfs, int nByte, char *zByte) {
  assert((size_t)nByte >= (sizeof(time_t) + sizeof(int)));
  memset(zByte, 0, nByte);
  pid_t randomnessPid = getpid();
  int fd, got;
  fd = open("/dev/urandom", O_RDONLY);
  if(fd < 0) {
    time_t t;
    time(&t);
    memcpy(zByte, &t, sizeof(t));
    memcpy(&zByte[sizeof(t)], &randomnessPid, sizeof(randomnessPid));
    assert(sizeof(t) + sizeof(randomnessPid) <= (size_t)nByte);
    nByte = sizeof(t) + sizeof(randomnessPid);
  } else {
    do {
      got = read(fd, zByte, nByte);
    } while (got<0 && errno==EINTR);
    close(fd);
  }
  return nByte;
}

/*
** Sleep for at least nMicro microseconds. Return the (approximate) number
** of microseconds slept for.
*/
static int rcSleep(sqlite3_vfs *pVfs, int nMicro){
  struct timeval wait_for;
  wait_for.tv_sec = nMicro / 1000000;
  wait_for.tv_usec = nMicro % 1000000;
  select(0, NULL, NULL, NULL, &wait_for);
  return nMicro;
}

/**
 * Set *pTime to the current UTC time expressed as a Julian day. Return
 * SQLITE_OK if successful, or an error code otherwise.
 *
 *   http://en.wikipedia.org/wiki/Julian_day
 *
 * This implementation is not very good. The current time is rounded to
 * an integer number of seconds. Also, assuming time_t is a signed 32-bit
 * value, it will stop working some time in the year 2038 AD (the so-called
 * "year 2038" problem that afflicts systems that store time this way).
 */
static int rcCurrentTime(sqlite3_vfs *pVfs, double *pTime){
  time_t t = time(0);
  *pTime = t/86400.0 + 2440587.5;
  return SQLITE_OK;
}


/**
 * Open a file handle.
 */
static int rcOpen(
  sqlite3_vfs *pVfs,              // VFS
  const char *zName,              // File to open, or 0 for a temp file
  sqlite3_file *pFile,            // Pointer to RcFile struct to populate
  int flags,                      // Input SQLITE_OPEN_XXX flags
  int *pOutFlags                  // Output SQLITE_OPEN_XXX flags (or NULL)
){
  static const sqlite3_io_methods rcio = {
    1,                          // iVersion
    rcClose,                    // xClose
    rcRead,                     // xRead
    rcWrite,                    // xWrite
    rcTruncate,                 // xTruncate
    rcSync,                     // xSync
    rcFileSize,                 // xFileSize
    rcLock,                     // xLock
    rcUnlock,                   // xUnlock
    rcCheckReservedLock,        // xCheckReservedLock
    rcFileControl,              // xFileControl
    rcSectorSize,               // xSectorSize
    rcDeviceCharacteristics     // xDeviceCharacteristics
  };

  DPRINTF("open %s\n", zName);

  SQLITE_RCVFS_CONNECTION *conn = (SQLITE_RCVFS_CONNECTION *)pVfs->pAppData;
  SQLITE_RCVFS_SESSION *rcs = get_rc_session(conn);
  if (!rcs) return SQLITE_IOERR;

  RcFile *p = (RcFile*)pFile;  // Populate this structure

  // For temporary files (zName == 0) random name is used
  SQLITE_RCVFS_DBID dbid = mk_dbid(zName);
<<<<<<< HEAD
  if (flags & SQLITE_OPEN_MAIN_JOURNAL) {
    //assert(0);
    dbid = mk_dbid(NULL);
    memset(p, 0, sizeof(RcFile));
    p->handle.token = mk_token();
    p->handle.conn = conn;
    p->handle.dbid = dbid;
    p->handle.tblid = 0;
    p->handle.size = 0;
    p->handle.blocksz = 0;
    p->flags = flags;
    if (pOutFlags) *pOutFlags = flags;
    p->base.pMethods = &rcio;
    DPRINTF("all went fine\n");
    printf("Open %s, internal name %s\n", zName, dbid.table_name);
    return SQLITE_OK; 
  }
  printf("Open %s, internal name %s\n", zName, dbid.table_name);
=======
  SQLITE_RCVFS_BLOCKKEY block_key;
  block_key.dbid = dbid;
  block_key.blockid = SQLITE_RCVFS_HEADERBLOCK;
>>>>>>> cb4d924d
  SQLITE_RCVFS_DBHEADER dbheader;
  memset(&dbheader, 0, sizeof(dbheader));

  Status status;
  int new_db = 0;
  uint64_t tblid = conn->tblid;
  if (flags & SQLITE_OPEN_CREATE) {
    DPRINTF("creating db\n");
    dbheader.version = 1;
    dbheader.blocksz = SQLITE_RCVFS_BLOCKSZ;

    struct RejectRules rrules;
    memset(&rrules, 0, sizeof(rrules));
    rrules.exists = 1;
    atomic_inc64(&sqlite_rcvfs_nwrite);
    status = rc_write(rcs->client, tblid,
                      &block_key, sizeof(block_key),
                      &dbheader, sizeof(dbheader), &rrules, NULL);
    switch (status) {
      case STATUS_OBJECT_EXISTS:
        if (flags & SQLITE_OPEN_EXCLUSIVE) return SQLITE_CANTOPEN;
        break;
      case STATUS_OK:
        atomic_xadd64(&sqlite_rcvfs_szwrite, sizeof(dbheader));
        new_db = 1;
        break;
      default:
        return SQLITE_CANTOPEN;
    }
  }

  if (!new_db) {
    DPRINTF("reading header\n");
    uint32_t nbytes = 0;
    atomic_inc64(&sqlite_rcvfs_nread);
    status = rc_read(rcs->client, tblid,
                     &block_key, sizeof(block_key),
                     NULL, NULL, &dbheader, sizeof(dbheader), &nbytes);
    atomic_xadd64(&sqlite_rcvfs_szread, nbytes);
    if (status != STATUS_OK) return SQLITE_CANTOPEN;
  }

  memset(p, 0, sizeof(RcFile));
  p->handle.token = mk_token();
  p->handle.conn = conn;
  p->handle.dbid = dbid;
  p->handle.tblid = tblid;
  p->handle.size = dbheader.size;
  p->handle.blocksz = dbheader.blocksz;
  p->flags = flags;
  if (flags & SQLITE_OPEN_MAIN_JOURNAL) {
    p->aBuffer = (char *)sqlite3_malloc(SQLITE_RCVFS_BUFFERSZ);
    if (!p->aBuffer)
      return SQLITE_NOMEM;
  }
  if (pOutFlags) *pOutFlags = flags;
  p->base.pMethods = &rcio;
  DPRINTF("all went fine\n");
  return SQLITE_OK;
}


/**
 * This function returns a pointer to the VFS implemented in this file.
 * To make the VFS available to SQLite:
 *
 *   RAMCLOUD_CONNECTON *conn =
 *     sqlite3_rcvfs_connect("zk:localhost:2181", "main");
 *   sqlite3_vfs_register("ramcloud", sqlite3_rcvfs(conn), 0);
 */
sqlite3_vfs *sqlite3_rcvfs(
  const char *vfs_name,
  SQLITE_RCVFS_CONNECTION *conn
){
  static sqlite3_vfs rcvfs = {
    1,                            // iVersion
    sizeof(RcFile),               // szOsFile
    MAXPATHNAME,                  // mxPathname
    0,                            // pNext
    NULL,                         // zName
    NULL,                         // pAppData
    rcOpen,                       // xOpen
    rcDelete,                     // xDelete
    rcAccess,                     // xAccess
    rcFullPathname,               // xFullPathname
    rcDlOpen,                     // xDlOpen
    rcDlError,                    // xDlError
    rcDlSym,                      // xDlSym
    rcDlClose,                    // xDlClose
    rcRandomness,                 // xRandomness
    rcSleep,                      // xSleep
    rcCurrentTime,                // xCurrentTime
  };
  rcvfs.zName = vfs_name;
  rcvfs.pAppData = conn;
  return &rcvfs;
}

#ifdef __cplusplus
}
#endif

#endif /* !defined(SQLITE_TEST) || SQLITE_OS_UNIX */<|MERGE_RESOLUTION|>--- conflicted
+++ resolved
@@ -135,13 +135,9 @@
 
 #include "md5.h"
 #include "sqlite3.h"
-<<<<<<< HEAD
 #include "CRamCloud.h"
 //#include <ramcloud/CRamCloud.h>
-=======
 #include "vfs-ramcloud-stats.h"
-#include <ramcloud/CRamCloud.h>
->>>>>>> cb4d924d
 
 #ifdef __cplusplus
 extern "C" {
@@ -158,8 +154,8 @@
 #endif
 
 #ifndef DPRINTF
-  //# define DPRINTF(...) printf(__VA_ARGS__)
-# define DPRINTF(...) (0)
+# define DPRINTF(...) printf(__VA_ARGS__)
+//# define DPRINTF(...) (0)
 #endif
 
 #define SQLITE_RCVFS_TIMESKEW 2  // 2 seconds maximum time de-syncronization
@@ -432,7 +428,7 @@
   Status status = rc_connect(locator, cluster_name, &rcs->client);
   if (status != STATUS_OK) goto sqlite3_rcvfs_connect_fail;
 
-  status = rc_createTable(rcs->client, conn->table_name, 1);
+  status = rc_createTable(rcs->client, conn->table_name, 5);
   if (status != STATUS_OK) goto sqlite3_rcvfs_connect_fail;
   status = rc_getTableId(rcs->client, conn->table_name, &(conn->tblid));
   if (status != STATUS_OK) goto sqlite3_rcvfs_connect_fail;
@@ -489,7 +485,7 @@
   unsigned iAmt,                /* Size of data to write in bytes */
   sqlite_int64 iOfst            /* File offset to write to */
 ){
-  //DPRINTF("write direct %d %lld\n", iAmt, iOfst);
+  DPRINTF("write direct %d %lld\n", iAmt, iOfst);
   //hex_dump(zBuf, iAmt);
   if (p->flags & SQLITE_OPEN_READONLY) return SQLITE_READONLY;
 
@@ -585,6 +581,7 @@
   uint64_t size
 ){
   uint64_t max_block = size / blocksz;
+  DPRINTF("delete internal %lu blocks\n", max_block);
   SQLITE_RCVFS_BLOCKKEY block_key;
   block_key.dbid = dbid;
   Status status;
@@ -617,18 +614,8 @@
     SQLITE_RCVFS_SESSION *rcs = get_rc_session(p->handle.conn);
     printf("removing temp table\n");
     if (!rcs) return SQLITE_IOERR;
-<<<<<<< HEAD
-    //Status status = rc_dropTable(rcs->client, p->handle.dbid.table_name);
-    //switch (status) {
-    //  case STATUS_OK:
-    //    return SQLITE_OK;
-    //  default:
-    //    return SQLITE_IOERR_DELETE;
-    //}
-=======
     return rcDeleteInternal(rcs,
                             p->handle.dbid, p->handle.blocksz, p->handle.size);
->>>>>>> cb4d924d
   }
 
   DPRINTF("RETURN close\n");
@@ -646,7 +633,7 @@
   sqlite_int64 iOfst
 ){
   //printf("R %d %lld\n", iAmt, iOfst);
-  //DPRINTF("read %d %lld\n", iAmt, iOfst);
+  DPRINTF("read %d %lld\n", iAmt, iOfst);
   RcFile *p = (RcFile*)pFile;
   SQLITE_RCVFS_SESSION *rcs = get_rc_session(p->handle.conn);
   if (!rcs) return SQLITE_IOERR_READ;
@@ -710,7 +697,7 @@
   sqlite_int64 iOfst
 ){
   //printf("W %d %lld\n", iAmt, iOfst);
-  //DPRINTF("write %d %lld\n", iAmt, iOfst);
+  DPRINTF("write %d %lld\n", iAmt, iOfst);
   //hex_dump(zBuf, iAmt);
   RcFile *p = (RcFile*)pFile;
   SQLITE_RCVFS_SESSION *rcs = get_rc_session(p->handle.conn);
@@ -1212,27 +1199,6 @@
   if (!rcs) return SQLITE_IOERR_DELETE;
 
   Status status;
-<<<<<<< HEAD
-  SQLITE_RCVFS_DBID dbid = mk_dbid(zPath);
-  // TODO: Fix in RAMCloud
-  uint64_t tblid;
-  status = rc_getTableId(rcs->client, dbid.table_name, &tblid);
-  if (status == STATUS_TABLE_DOESNT_EXIST) return SQLITE_OK;
-
-  printf("delete table %s\n", dbid.table_name);
-  //status = rc_dropTable(rcs->client, dbid.table_name);
-  //switch (status) {
- //   case STATUS_OK:
- //     // Fall through
- //   case STATUS_TABLE_DOESNT_EXIST:
- //     break;
- //   default:
- //     return SQLITE_IOERR_DELETE;
- // }
-
-  DPRINTF("delete Ok\n");
-  return SQLITE_OK;
-=======
   SQLITE_RCVFS_DBHEADER dbheader;
   SQLITE_RCVFS_BLOCKKEY block_key;
   block_key.dbid = mk_dbid(zPath);
@@ -1249,7 +1215,6 @@
     rcDeleteInternal(rcs, block_key.dbid, dbheader.blocksz, dbheader.size);
   DPRINTF("delete returns %d\n", retval);
   return retval;
->>>>>>> cb4d924d
 }
 
 #ifndef F_OK
@@ -1458,30 +1423,9 @@
 
   // For temporary files (zName == 0) random name is used
   SQLITE_RCVFS_DBID dbid = mk_dbid(zName);
-<<<<<<< HEAD
-  if (flags & SQLITE_OPEN_MAIN_JOURNAL) {
-    //assert(0);
-    dbid = mk_dbid(NULL);
-    memset(p, 0, sizeof(RcFile));
-    p->handle.token = mk_token();
-    p->handle.conn = conn;
-    p->handle.dbid = dbid;
-    p->handle.tblid = 0;
-    p->handle.size = 0;
-    p->handle.blocksz = 0;
-    p->flags = flags;
-    if (pOutFlags) *pOutFlags = flags;
-    p->base.pMethods = &rcio;
-    DPRINTF("all went fine\n");
-    printf("Open %s, internal name %s\n", zName, dbid.table_name);
-    return SQLITE_OK; 
-  }
-  printf("Open %s, internal name %s\n", zName, dbid.table_name);
-=======
   SQLITE_RCVFS_BLOCKKEY block_key;
   block_key.dbid = dbid;
   block_key.blockid = SQLITE_RCVFS_HEADERBLOCK;
->>>>>>> cb4d924d
   SQLITE_RCVFS_DBHEADER dbheader;
   memset(&dbheader, 0, sizeof(dbheader));
 
