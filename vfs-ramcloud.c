--- conflicted
+++ resolved
@@ -154,16 +154,11 @@
 #endif
 
 #ifndef DPRINTF
-<<<<<<< HEAD
-//# define DPRINTF(...) printf(__VA_ARGS__)
-# define DPRINTF(...) (0)
-=======
 #  ifdef DEBUG
 #    define DPRINTF(...) printf(__VA_ARGS__)
 #  else
 #    define DPRINTF(...) (0)
 #  endif
->>>>>>> d93760c5
 #endif
 
 #define SQLITE_RCVFS_TIMESKEW 2  // 2 seconds maximum time de-syncronization
